// -*- mode: c++ -*-
/*********************************************************************
 * Software License Agreement (BSD License)
 *
 *  Copyright (c) 2015, JSK Lab
 *  All rights reserved.
 *
 *  Redistribution and use in source and binary forms, with or without
 *  modification, are permitted provided that the following conditions
 *  are met:
 *
 *   * Redistributions of source code must retain the above copyright
 *     notice, this list of conditions and the following disclaimer.
 *   * Redistributions in binary form must reproduce the above
 *     copyright notice, this list of conditions and the following
 *     disclaimer in the documentation and/o2r other materials provided
 *     with the distribution.
 *   * Neither the name of the JSK Lab nor the names of its
 *     contributors may be used to endorse or promote products derived
 *     from this software without specific prior written permission.
 *
 *  THIS SOFTWARE IS PROVIDED BY THE COPYRIGHT HOLDERS AND CONTRIBUTORS
 *  "AS IS" AND ANY EXPRESS OR IMPLIED WARRANTIES, INCLUDING, BUT NOT
 *  LIMITED TO, THE IMPLIED WARRANTIES OF MERCHANTABILITY AND FITNESS
 *  FOR A PARTICULAR PURPOSE ARE DISCLAIMED. IN NO EVENT SHALL THE
 *  COPYRIGHT OWNER OR CONTRIBUTORS BE LIABLE FOR ANY DIRECT, INDIRECT,
 *  INCIDENTAL, SPECIAL, EXEMPLARY, OR CONSEQUENTIAL DAMAGES (INCLUDING,
 *  BUT NOT LIMITED TO, PROCUREMENT OF SUBSTITUTE GOODS OR SERVICES;
 *  LOSS OF USE, DATA, OR PROFITS; OR BUSINESS INTERRUPTION) HOWEVER
 *  CAUSED AND ON ANY THEORY OF LIABILITY, WHETHER IN CONTRACT, STRICT
 *  LIABILITY, OR TORT (INCLUDING NEGLIGENCE OR OTHERWISE) ARISING IN
 *  ANY WAY OUT OF THE USE OF THIS SOFTWARE, EVEN IF ADVISED OF THE
 *  POSSIBILITY OF SUCH DAMAGE.
 *********************************************************************/

#include "jsk_recognition_utils/pcl_ros_util.h"
#include <pcl_conversions/pcl_conversions.h>

namespace jsk_recognition_utils
{
  void publishPointIndices(
    ros::Publisher& pub, const pcl::PointIndices& indices, const std_msgs::Header& header)
  {
    pcl_msgs::PointIndices msg;
    //pcl_conversions::moveFromPCL does not support const indices
    msg.indices = indices.indices;
    msg.header = header;
    pub.publish(msg);
  }

  bool isSameFrameId(const std::string& a, const std::string& b)
  {
    // we can ignore the first /
    std::string aa;
    if (a.length() > 0 && a[0] == '/') {
      aa = a.substr(1, a.length() - 1);
    }
    else {
      aa = a;
    }
    std::string bb;
    if (b.length() > 0 && b[0] == '/') {
      bb = b.substr(1, b.length() - 1);
    }
    else {
      bb = b;
    }
    return aa == bb;
  }

<<<<<<< HEAD
  bool hasField(const std::string& field_name, const sensor_msgs::PointCloud2& msg)
  {
    for (size_t i = 0; i < msg.fields.size(); i++) {
      sensor_msgs::PointField field = msg.fields[i];
      if (field.name == field_name) {
        return true;
      }
    }
    return false;
=======
  bool isSameFrameId(const std_msgs::Header& a, const std_msgs::Header& b)
  {
    return isSameFrameId(a.frame_id, b.frame_id);
>>>>>>> 00d35b52
  }
}<|MERGE_RESOLUTION|>--- conflicted
+++ resolved
@@ -67,8 +67,12 @@
     }
     return aa == bb;
   }
-
-<<<<<<< HEAD
+  
+  bool isSameFrameId(const std_msgs::Header& a, const std_msgs::Header& b)
+  {
+    return isSameFrameId(a.frame_id, b.frame_id);
+  }
+  
   bool hasField(const std::string& field_name, const sensor_msgs::PointCloud2& msg)
   {
     for (size_t i = 0; i < msg.fields.size(); i++) {
@@ -78,10 +82,6 @@
       }
     }
     return false;
-=======
-  bool isSameFrameId(const std_msgs::Header& a, const std_msgs::Header& b)
-  {
-    return isSameFrameId(a.frame_id, b.frame_id);
->>>>>>> 00d35b52
   }
+  
 }