--- conflicted
+++ resolved
@@ -6,17 +6,10 @@
   <arg name="voxel_grid_filter_field_name" default="z"/>
   <arg name="voxel_grid_leaf_size" default="0.02"/>
   <arg name="create_manager" default="true" />
-<<<<<<< HEAD
-  <arg name="manager" default="pcl_process_manager" />
+  <arg name="manager" default="tracking_manager" />
   <arg name="align_box" default="false" />
   <arg name="renew_box" default="/bounding_box_marker/selected_box" />
   <arg name="BASE_FRAME_ID" default="NONE" />
-  <arg name="track_target_name" default="track_result" />
-  <node if="$(arg create_manager)"
-        pkg="nodelet" type="nodelet" name="$(arg manager)"
-        args="manager" output="screen"/>
-=======
-  <arg name="manager" default="tracking_manager" />
   <arg name="track_target_name" default="track_result" />
     <node if="$(arg create_manager)"
           pkg="nodelet" type="nodelet" name="$(arg manager)"
@@ -44,7 +37,11 @@
           output="screen" clear_params="true">
       <remap from="~input" to="voxelgrid/output" />
       <param name="track_target_name" value="$(arg track_target_name)" />
+      <param name="align_box" value="$(arg align_box)" />
       <remap from="~renew_model" to="selected_cloud_downsampler/output" />
+      <remap from="~renew_box" to="$(arg renew_box)" />
+      <param name="BASE_FRAME_ID" value="$(arg BASE_FRAME_ID)" />
+
     </node>
     <node pkg="nodelet" type="nodelet"
           name="selected_cloud_downsampler"
@@ -65,52 +62,4 @@
     <node pkg="jsk_pcl_ros" name="renew_tracking" type="renew_tracking.py" if="false">
       <remap from="selected_pointcloud" to="selected_cloud_downsampler/output" />
     </node>
->>>>>>> 9a458d5d
-
-  <node pkg="nodelet" type="nodelet"
-        name="voxelgrid"
-        args="load pcl/VoxelGrid $(arg manager)"
-        output="screen" clear_params="true">
-    <remap from="~input" to="$(arg input_point)" />
-    <param name="filter_limit_min" value="$(arg voxel_grid_filter_limit_min)" />
-    <param name="filter_limit_max" value="$(arg voxel_grid_filter_limit_max)" />
-    <param name="filter_limit_field_name" value="$(arg voxel_grid_filter_field_name)" />
-    <param name="leaf_size" value="$(arg voxel_grid_leaf_size)" />
-    <!-- <rosparam> -->
-    <!--   filter_field_name: z -->
-    <!--   filter_limit_min: 0.0 -->
-    <!--   filter_limit_max: 5.0 -->
-    <!--   leaf_size: 0.01 -->
-    <!-- </rosparam> -->
-  </node>
-  <node pkg="nodelet" type="nodelet"
-        name="particle_filter_tracker"
-        args="load jsk_pcl/ParticleFilterTracking $(arg manager)"
-        output="screen" clear_params="true"> 
-    <remap from="~input" to="voxelgrid/output" />
-    <remap from="~renew_model" to="/selected_cloud_downsampler/output" />
-    <remap from="~renew_box" to="$(arg renew_box)" />
-    <param name="track_target_name" value="$(arg track_target_name)" />
-    <param name="BASE_FRAME_ID" value="$(arg BASE_FRAME_ID)" />
-    <param name="align_box" value="$(arg align_box)" />
-  </node>
-  <node pkg="nodelet" type="nodelet"
-        name="selected_cloud_downsampler"
-        args="load pcl/VoxelGrid $(arg manager)"
-        output="screen" clear_params="true">
-    <remap from="~input" to="selected_pointcloud" />
-    <param name="filter_limit_min" value="$(arg voxel_grid_filter_limit_min)" />
-    <param name="filter_limit_max" value="$(arg voxel_grid_filter_limit_max)" />
-    <param name="filter_limit_field_name" value="$(arg voxel_grid_filter_field_name)" />
-    <param name="leaf_size" value="$(arg voxel_grid_leaf_size)" />
-    <!-- <rosparam> -->
-    <!--   filter_field_name: z -->
-    <!--   filter_limit_min: 0.0 -->
-    <!--   filter_limit_max: 5.0 -->
-    <!--   leaf_size: 0.01 -->
-    <!-- </rosparam> -->
-  </node>
-  <!-- <node pkg="jsk_pcl_ros" name="renew_tracking" type="renew_tracking.py"> -->
-  <!--   <remap from="selected_pointcloud" to="selected_cloud_downsampler/output" /> -->
-  <!-- </node> -->
 </launch>