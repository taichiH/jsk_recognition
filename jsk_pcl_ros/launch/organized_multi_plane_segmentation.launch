--- conflicted
+++ resolved
@@ -2,21 +2,13 @@
   <arg name="INPUT" default="/camera/depth_registered/points" />
   <arg name="LAUNCH_MANAGER" default="true" />
   <arg name="MANAGER" default="manager" />
-<<<<<<< HEAD
   <arg name="ESTIMATE_OCLUSION" default="false" />
-  <node pkg="nodelet" type="nodelet" name="$(arg MANAGER)"
-        args="manager"
-        if="$(arg LAUNCH_MANAGER)"
-        alaunch-prefix="xterm -e gdb --args"
-        output="screen"/>
-  
   <group ns="input">
     <node pkg="nodelet" type="nodelet" name="hz"
           output="screen"
           args="load jsk_topic_tools/HzMeasure /$(arg MANAGER)">
       <remap from="~input" to="$(arg INPUT)" />
     </node>
-=======
   <arg name="MACHINE" default="localhost"/>
   <arg name="GDB" default="false" />
   <machine name="localhost" address="localhost" />
@@ -32,7 +24,6 @@
           machine="$(arg MACHINE)"
           unless="$(arg GDB)"
           output="screen"/>
->>>>>>> b4de0f67
   </group>
   <node pkg="nodelet" type="nodelet" name="normal_estimate"
         args="load jsk_pcl/NormalEstimationIntegralImage $(arg MANAGER)"
