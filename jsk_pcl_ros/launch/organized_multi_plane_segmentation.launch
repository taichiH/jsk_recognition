--- conflicted
+++ resolved
@@ -5,12 +5,7 @@
         alaunch-prefix="xterm -e gdb --args"
         output="screen"/>
   <node pkg="nodelet" type="nodelet" name="normal_estimate"
-<<<<<<< HEAD
-        args="load pcl/NormalEstimationOMP manager"
-        if="false"
-=======
         args="load jsk_pcl/NormalEstimationIntegralImage manager"
->>>>>>> d2f6c8b4
         clear_params="true">
     <remap from="~input" to="$(arg INPUT)" />
     <!-- <remap from="~output" to="/normal_concat/input" /> -->
